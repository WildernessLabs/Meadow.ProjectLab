--- conflicted
+++ resolved
@@ -111,12 +111,9 @@
             }
 
             displayController?.Update();
-<<<<<<< HEAD
-=======
 
             Resolver.Log.Info("starting blink");
             onboardLed.StartBlink(WildernessLabsColors.PearGreen, TimeSpan.FromMilliseconds(500), TimeSpan.FromMilliseconds(2000), 0.5f);
->>>>>>> 56d598ee
 
             return base.Run();
         }
