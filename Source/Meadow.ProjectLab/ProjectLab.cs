--- conflicted
+++ resolved
@@ -90,45 +90,6 @@
                 Logger?.Debug($"Failed to create MCP1: {e.Message}, could be a v1 board");
             }
 
-<<<<<<< HEAD
-=======
-            IDigitalInputPort? mcp2_int = null;
-            try
-            {
-                if(mcp_1 != null)
-                {
-                    // MCP the Second
-                    if (device.Pins.D10.Supports<IDigitalChannelInfo>(c => c.InterruptCapable))
-                    {
-                        mcp2_int = device.CreateDigitalInputPort(
-                            device.Pins.D10, InterruptMode.EdgeRising, ResistorMode.InternalPullDown);
-                    }
-
-                    mcp_2 = new Mcp23008(I2cBus, address: 0x21, mcp2_int);
-
-                    Logger?.Trace("Mcp_2 up");
-                }
-            }
-            catch (Exception e)
-            {
-                Logger?.Debug($"Failed to create MCP2: {e.Message}");
-                mcp2_int?.Dispose();
-            }
-            
-            try
-            {
-                if (mcp_1 != null)
-                {
-                    mcp_Version = new Mcp23008(I2cBus, address: 0x27);
-                    Logger?.Trace("Mcp_Version up");
-                }
-            }
-            catch (Exception e)
-            {
-                Logger?.Debug($"ERR creating the MCP that has version information: {e.Message}");
-            }
-
->>>>>>> 36640552
             if (mcp_1 == null)
             {
                 Logger?.Debug("Instantiating Project Lab v1 specific hardware");
@@ -136,13 +97,8 @@
             }
             else
             {
-<<<<<<< HEAD
                 Logger?.Info("Instantiating Project Lab v2 specific hardware");
                 Hardware = new ProjectLabHardwareV2(device, SpiBus, I2cBus, mcp_1);
-=======
-                Logger?.Debug("Instantiating Project Lab v2 specific hardware");
-                Hardware = new ProjectLabHardwareV2(device, SpiBus, I2cBus, mcp_1, mcp_2, mcp_Version);
->>>>>>> 36640552
             }
         }
 
