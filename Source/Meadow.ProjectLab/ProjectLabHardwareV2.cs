﻿using Meadow.Foundation.Audio;
using Meadow.Foundation.Displays;
using Meadow.Foundation.Graphics;
using Meadow.Foundation.ICs.IOExpanders;
using Meadow.Foundation.Leds;
using Meadow.Foundation.Sensors.Buttons;
using Meadow.Hardware;
using Meadow.Modbus;
using Meadow.Peripherals.Leds;
using Meadow.Peripherals.Sensors.Buttons;
using Meadow.Units;
using System;
using System.Threading;

namespace Meadow.Devices;

/// <summary>
/// Represents Project Lab V2 hardware and exposes its peripherals
/// </summary>
public class ProjectLabHardwareV2 : ProjectLabHardwareBase
{
    private readonly IF7FeatherMeadowDevice _device;
    private PiezoSpeaker? _speaker;
    private IGraphicsDisplay? _display;

    /// <summary>
    /// The MCP23008 IO expander connected to internal peripherals
    /// </summary>
    public Mcp23008 Mcp_1 { get; protected set; }

    /// <summary>
    /// The MCP23008 IO expander connected to IO headers and terminals on Project Lab
    /// </summary>
    public Mcp23008? Mcp_2 { get; protected set; }

    /// <summary>
    /// The MCP23008 IO expander that contains the ProjectLab hardware version 
    /// </summary>
    private Mcp23008? Mcp_Version { get; set; }

<<<<<<< HEAD
    /// <summary>
    /// Gets the ST7789 Display on the Project Lab board
    /// </summary>
    public override IGraphicsDisplay? Display { get; set; }

=======
>>>>>>> 377002e9
    /// <inheritdoc/>
    public override IButton? UpButton { get; }

    /// <inheritdoc/>
    public override IButton? DownButton { get; }

    /// <inheritdoc/>
    public override IButton? LeftButton { get; }

    /// <inheritdoc/>
    public override IButton? RightButton { get; }

    /// <inheritdoc/>
<<<<<<< HEAD
    public override PiezoSpeaker? Speaker { get; }
=======
    public override PiezoSpeaker? Speaker => GetSpeaker();
>>>>>>> 377002e9

    /// <inheritdoc/>
    public override RgbPwmLed? RgbLed { get; }

    internal ProjectLabHardwareV2(IF7FeatherMeadowDevice device, II2cBus i2cBus, Mcp23008 mcp1)
        : base(device)
    {
        _device = device;
        I2cBus = i2cBus;

        SpiBus = Resolver.Device.CreateSpiBus(
            device.Pins.SCK,
            device.Pins.COPI,
            device.Pins.CIPO,
            new Frequency(48000, Frequency.UnitType.Kilohertz));

        Mcp_1 = mcp1;
        IDigitalInterruptPort? mcp2_int = null;

        try
        {
            // MCP the Second
            if (device.Pins.D10.Supports<IDigitalChannelInfo>(c => c.InterruptCapable))
            {
                mcp2_int = device.CreateDigitalInterruptPort(
                    device.Pins.D10, InterruptMode.EdgeRising, ResistorMode.InternalPullDown);
            }

            Mcp_2 = new Mcp23008(I2cBus, address: 0x21, mcp2_int);

            Logger?.Info("Mcp_2 up");
        }
        catch (Exception e)
        {
            Logger?.Trace($"Failed to create MCP2: {e.Message}");
            mcp2_int?.Dispose();
        }

        try
        {
            Mcp_Version = new Mcp23008(I2cBus, address: 0x27);
            Logger?.Info("Mcp_Version up");
        }
        catch (Exception e)
        {
            Logger?.Trace($"ERR creating the MCP that has version information: {e.Message}");
        }

        //---- led
        RgbLed = new RgbPwmLed(
            redPwmPin: device.Pins.OnboardLedRed,
            greenPwmPin: device.Pins.OnboardLedGreen,
            bluePwmPin: device.Pins.OnboardLedBlue,
            CommonType.CommonAnode);

        //---- buttons
        Logger?.Trace("Instantiating buttons");
        var leftPort = mcp1.CreateDigitalInterruptPort(mcp1.Pins.GP2, InterruptMode.EdgeBoth, ResistorMode.InternalPullUp);
        LeftButton = new PushButton(leftPort);
        var rightPort = mcp1.CreateDigitalInterruptPort(mcp1.Pins.GP1, InterruptMode.EdgeBoth, ResistorMode.InternalPullUp);
        RightButton = new PushButton(rightPort);
        var upPort = mcp1.CreateDigitalInterruptPort(mcp1.Pins.GP0, InterruptMode.EdgeBoth, ResistorMode.InternalPullUp);
        UpButton = new PushButton(upPort);
        var downPort = mcp1.CreateDigitalInterruptPort(mcp1.Pins.GP3, InterruptMode.EdgeBoth, ResistorMode.InternalPullUp);
        DownButton = new PushButton(downPort);
        Logger?.Trace("Buttons up");
    }

    /// <inheritdoc/>
    protected override IGraphicsDisplay? GetDefaultDisplay()
    {
        if (_display == null)
        {
            Logger?.Trace("Instantiating display");

            var chipSelectPort = DisplayHeader.Pins.CS.CreateDigitalOutputPort();
            var dcPort = DisplayHeader.Pins.DC.CreateDigitalOutputPort();
            var resetPort = DisplayHeader.Pins.RST.CreateDigitalOutputPort();
            Thread.Sleep(50);

            _display = new St7789(
                spiBus: SpiBus,
                chipSelectPort: chipSelectPort,
                dataCommandPort: dcPort,
                resetPort: resetPort,
                width: 240, height: 240,
                colorMode: ColorMode.Format16bppRgb565)
            {
                SpiBusMode = SpiClockConfiguration.Mode.Mode3,
                SpiBusSpeed = new Frequency(48000, Frequency.UnitType.Kilohertz)
            };
            ((St7789)Display).SetRotation(RotationType._270Degrees);

            Logger?.Trace("Display up");
        }

        return _display;
    }

    private PiezoSpeaker? GetSpeaker()
    {
        if (_speaker == null)
        {
            try
            {
                Logger?.Trace("Instantiating speaker");
                _speaker = new PiezoSpeaker(_device.Pins.D11);
                Logger?.Trace("Speaker up");
            }
            catch (Exception ex)
            {
                Resolver.Log.Error($"Unable to create the Piezo Speaker: {ex.Message}");
            }
        }
<<<<<<< HEAD
=======

        return _speaker;
>>>>>>> 377002e9
    }

    internal override MikroBusConnector CreateMikroBus1()
    {
        Logger?.Trace("Creating MikroBus1 connector");
        return new MikroBusConnector(
            "MikroBus1",
            new PinMapping
            {
                new PinMapping.PinAlias(MikroBusConnector.PinNames.AN, _device.Pins.A02),
                new PinMapping.PinAlias(MikroBusConnector.PinNames.CS, Mcp_2.Pins.GP4),
                new PinMapping.PinAlias(MikroBusConnector.PinNames.RST, Mcp_2.Pins.GP5),
                new PinMapping.PinAlias(MikroBusConnector.PinNames.SCK, _device.Pins.SCK),
                new PinMapping.PinAlias(MikroBusConnector.PinNames.CIPO, _device.Pins.CIPO),
                new PinMapping.PinAlias(MikroBusConnector.PinNames.COPI, _device.Pins.COPI),
                new PinMapping.PinAlias(MikroBusConnector.PinNames.PWM, _device.Pins.D03),
                new PinMapping.PinAlias(MikroBusConnector.PinNames.INT, Mcp_2.Pins.GP6),
                new PinMapping.PinAlias(MikroBusConnector.PinNames.RX, _device.Pins.D13),
                new PinMapping.PinAlias(MikroBusConnector.PinNames.TX, _device.Pins.D12),
                new PinMapping.PinAlias(MikroBusConnector.PinNames.SCL, _device.Pins.I2C_SCL),
                new PinMapping.PinAlias(MikroBusConnector.PinNames.SDA, _device.Pins.I2C_SDA),
            },
            _device.PlatformOS.GetSerialPortName("com1"),
            new I2cBusMapping(_device, 1),
            new SpiBusMapping(_device, _device.Pins.SCK, _device.Pins.COPI, _device.Pins.CIPO)
            );
    }

    internal override MikroBusConnector CreateMikroBus2()
    {
        Logger?.Trace("Creating MikroBus2 connector");
        return new MikroBusConnector(
            "MikroBus2",
            new PinMapping
            {
                new PinMapping.PinAlias(MikroBusConnector.PinNames.AN, _device.Pins.A03),
                new PinMapping.PinAlias(MikroBusConnector.PinNames.CS, Mcp_2.Pins.GP1),
                new PinMapping.PinAlias(MikroBusConnector.PinNames.RST, Mcp_2.Pins.GP2),
                new PinMapping.PinAlias(MikroBusConnector.PinNames.SCK, _device.Pins.SCK),
                new PinMapping.PinAlias(MikroBusConnector.PinNames.CIPO, _device.Pins.CIPO),
                new PinMapping.PinAlias(MikroBusConnector.PinNames.COPI, _device.Pins.COPI),
                new PinMapping.PinAlias(MikroBusConnector.PinNames.PWM, _device.Pins.D04),
                new PinMapping.PinAlias(MikroBusConnector.PinNames.INT, Mcp_2.Pins.GP3),
                new PinMapping.PinAlias(MikroBusConnector.PinNames.RX, _device.Pins.D13),
                new PinMapping.PinAlias(MikroBusConnector.PinNames.TX, _device.Pins.D12),
                new PinMapping.PinAlias(MikroBusConnector.PinNames.SCL, _device.Pins.I2C_SCL),
                new PinMapping.PinAlias(MikroBusConnector.PinNames.SDA, _device.Pins.I2C_SDA),
            },
            _device.PlatformOS.GetSerialPortName("com1"),
            new I2cBusMapping(_device, 1),
            new SpiBusMapping(_device, _device.Pins.SCK, _device.Pins.COPI, _device.Pins.CIPO)
            );
    }

    internal override GroveDigitalConnector CreateGroveAnalogConnector()
    {
        Logger?.Trace("Creating Grove analog connector");

        return new GroveDigitalConnector(
           "GroveAnalog",
            new PinMapping
            {
                new PinMapping.PinAlias(GroveDigitalConnector.PinNames.D0, _device.Pins.A00),
                new PinMapping.PinAlias(GroveDigitalConnector.PinNames.D1, _device.Pins.A01),
            });
    }

    internal override UartConnector CreateGroveUartConnector()
    {
        Logger?.Trace("Creating Grove UART connector");

        return new UartConnector(
           "GroveUart",
            new PinMapping
            {
                new PinMapping.PinAlias(UartConnector.PinNames.RX, _device.Pins.D13),
                new PinMapping.PinAlias(UartConnector.PinNames.TX, _device.Pins.D12),
            },
            _device.PlatformOS.GetSerialPortName("com1"));
    }

    internal override I2cConnector CreateQwiicConnector()
    {
        Logger?.Trace("Creating Qwiic I2C connector");

        return new I2cConnector(
           "Qwiic",
            new PinMapping
            {
                new PinMapping.PinAlias(I2cConnector.PinNames.SCL, _device.Pins.D08),
                new PinMapping.PinAlias(I2cConnector.PinNames.SDA, _device.Pins.D07),
            },
            new I2cBusMapping(_device, 1));
    }

    internal override IOTerminalConnector CreateIOTerminalConnector()
    {
        Logger?.Trace("Creating IO terminal connector");

        return new IOTerminalConnector(
           "IOTerminal",
            new PinMapping
            {
                new PinMapping.PinAlias(IOTerminalConnector.PinNames.A1, _device.Pins.A04),
                new PinMapping.PinAlias(IOTerminalConnector.PinNames.D2, _device.Pins.D03),
                new PinMapping.PinAlias(IOTerminalConnector.PinNames.D3, _device.Pins.D04),
            });
    }

    internal override DisplayConnector CreateDisplayConnector()
    {
        Logger?.Trace("Creating display connector");

        return new DisplayConnector(
           "Display",
            new PinMapping
            {
                new PinMapping.PinAlias(DisplayConnector.PinNames.CS, Mcp_1.Pins.GP5),
                new PinMapping.PinAlias(DisplayConnector.PinNames.RST, Mcp_1.Pins.GP7),
                new PinMapping.PinAlias(DisplayConnector.PinNames.DC, Mcp_1.Pins.GP6),
                new PinMapping.PinAlias(DisplayConnector.PinNames.CLK, _device.Pins.SCK),
                new PinMapping.PinAlias(DisplayConnector.PinNames.COPI, _device.Pins.COPI),
            });
    }

    /// <inheritdoc/>
    public override string RevisionString
    {
        get
        {
            if (revision == null)
            {
                if (Mcp_Version == null)
                {
                    revision = $"v2.x";
                }
                else
                {
                    byte rev = Mcp_Version.ReadFromPorts(Mcp23xxx.PortBank.A);
                    revision = $"v2.{rev}";
                }
            }
            return revision;
        }
    }

    private string? revision;

    /// <inheritdoc/>
    public override ModbusRtuClient GetModbusRtuClient(int baudRate = 19200, int dataBits = 8, Parity parity = Parity.None, StopBits stopBits = StopBits.One)
    {
        if (Resolver.Device is F7FeatherBase device)
        {
            var portName = device.PlatformOS.GetSerialPortName("com4");
            var port = device.CreateSerialPort(portName, baudRate, dataBits, parity, stopBits);
            port.WriteTimeout = port.ReadTimeout = TimeSpan.FromSeconds(5);
            var serialEnable = Mcp_2?.CreateDigitalOutputPort(Mcp_2.Pins.GP0, false);

            return new ProjectLabModbusRtuClient(port, serialEnable);
        }

        throw new NotSupportedException();
    }
}<|MERGE_RESOLUTION|>--- conflicted
+++ resolved
@@ -38,14 +38,6 @@
     /// </summary>
     private Mcp23008? Mcp_Version { get; set; }
 
-<<<<<<< HEAD
-    /// <summary>
-    /// Gets the ST7789 Display on the Project Lab board
-    /// </summary>
-    public override IGraphicsDisplay? Display { get; set; }
-
-=======
->>>>>>> 377002e9
     /// <inheritdoc/>
     public override IButton? UpButton { get; }
 
@@ -59,11 +51,7 @@
     public override IButton? RightButton { get; }
 
     /// <inheritdoc/>
-<<<<<<< HEAD
-    public override PiezoSpeaker? Speaker { get; }
-=======
     public override PiezoSpeaker? Speaker => GetSpeaker();
->>>>>>> 377002e9
 
     /// <inheritdoc/>
     public override RgbPwmLed? RgbLed { get; }
@@ -178,11 +166,8 @@
                 Resolver.Log.Error($"Unable to create the Piezo Speaker: {ex.Message}");
             }
         }
-<<<<<<< HEAD
-=======
 
         return _speaker;
->>>>>>> 377002e9
     }
 
     internal override MikroBusConnector CreateMikroBus1()
