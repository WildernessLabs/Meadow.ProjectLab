﻿using Meadow.Foundation.Audio;
using Meadow.Foundation.Graphics;
using Meadow.Foundation.Leds;
using Meadow.Foundation.Sensors.Accelerometers;
using Meadow.Foundation.Sensors.Atmospheric;
using Meadow.Foundation.Sensors.Light;
using Meadow.Hardware;
using Meadow.Logging;
using Meadow.Modbus;
using Meadow.Peripherals.Sensors.Buttons;
using System;

namespace Meadow.Devices
{
    /// <summary>
    /// Contains common elements of Project Lab Hardware
    /// </summary>
    public abstract class ProjectLabHardwareBase : IProjectLabHardware
    {
        private IConnector?[]? _connectors;
        private IGraphicsDisplay? _display;
        private Bh1750? _lightSensor;
        private Bme688? _environmentalSensor;
        private Bmi270? _motionSensor;

        /// <summary>
        /// Get a reference to Meadow Logger
        /// </summary>
        protected Logger? Logger { get; } = Resolver.Log;

        /// <inheritdoc/>
        public abstract ISpiBus SpiBus { get; }

        /// <inheritdoc/>
        public abstract II2cBus I2cBus { get; }

        /// <inheritdoc/>
        public abstract IButton? UpButton { get; }

        /// <inheritdoc/>
        public abstract IButton? DownButton { get; }

        /// <inheritdoc/>
        public abstract IButton? LeftButton { get; }
        
        /// <inheritdoc/>
        public abstract IButton? RightButton { get; }

        /// <summary>
        /// Gets the BH1750 Light Sensor on the Project Lab board
        /// </summary>
        public Bh1750? LightSensor => GetLightSensor();

        /// <summary>
        /// Gets the BME688 environmental sensor  on the Project Lab board
        /// </summary>
        public Bme688? EnvironmentalSensor => GetEnvironmentalSensor();

        /// <inheritdoc/>
        public abstract PiezoSpeaker? Speaker { get; }

        /// <inheritdoc/>
        public abstract RgbPwmLed? RgbLed { get; }

        /// <summary>
        /// Gets the BMI inertial movement unit (IMU) on the Project Lab board
        /// </summary>
        public Bmi270? MotionSensor => GetMotionSensor();

        /// <summary>
        /// Gets the default display on the Project Lab board
        /// </summary>
        public IGraphicsDisplay? Display
        {
            get
            {
                _display ??= GetDefaultDisplay();
                return _display;
            }
            set => _display = value;
        }

        /// <summary>
        /// Gets the default display for the Project Lab board.
        /// </summary>
        protected abstract IGraphicsDisplay? GetDefaultDisplay();

        /// <inheritdoc/>
        public virtual string RevisionString { get; set; } = "unknown";

        /// <inheritdoc/>
        public MikroBusConnector MikroBus1 => (MikroBusConnector)Connectors[0]!;

        /// <inheritdoc/>
        public MikroBusConnector MikroBus2 => (MikroBusConnector)Connectors[1]!;

        /// <inheritdoc/>
        public GroveDigitalConnector? GroveDigital => (GroveDigitalConnector?)Connectors[2];

        /// <inheritdoc/>
        public GroveDigitalConnector GroveAnalog => (GroveDigitalConnector)Connectors[3]!;

        /// <inheritdoc/>
        public UartConnector GroveUart => (UartConnector)Connectors[4]!;

        /// <inheritdoc/>
        public I2cConnector Qwiic => (I2cConnector)Connectors[5]!;

        /// <inheritdoc/>
        public IOTerminalConnector IOTerminal => (IOTerminalConnector)Connectors[6]!;

        /// <inheritdoc/>
        public DisplayConnector DisplayHeader => (DisplayConnector)Connectors[7]!;

        internal abstract MikroBusConnector CreateMikroBus1();
        internal abstract MikroBusConnector CreateMikroBus2();
        internal virtual GroveDigitalConnector? CreateGroveDigitalConnector()
        {
            return null;
        }

        internal abstract GroveDigitalConnector CreateGroveAnalogConnector();

        internal abstract UartConnector CreateGroveUartConnector();

        internal abstract I2cConnector CreateQwiicConnector();

        internal abstract IOTerminalConnector CreateIOTerminalConnector();

        internal abstract DisplayConnector CreateDisplayConnector();

        /// <summary>
        /// Collection of connectors on the Project Lab board
        /// </summary>
        public IConnector?[] Connectors
        {
            get
            {
                if (_connectors == null)
                {
                    _connectors = new IConnector[8];
                    _connectors[0] = CreateMikroBus1();
                    _connectors[1] = CreateMikroBus2();
                    _connectors[2] = CreateGroveDigitalConnector();
                    _connectors[3] = CreateGroveAnalogConnector();
                    _connectors[4] = CreateGroveUartConnector();
                    _connectors[5] = CreateQwiicConnector();
                    _connectors[6] = CreateIOTerminalConnector();
                    _connectors[7] = CreateDisplayConnector();
                }

                return _connectors;
            }
        }

        private Bmi270? GetMotionSensor()
        {
            if (_motionSensor == null)
            {
                try
                {
                    Logger?.Trace("Instantiating motion sensor");
                    _motionSensor = new Bmi270(I2cBus);
                    Resolver.SensorService.RegisterSensor(_motionSensor);
                    Logger?.Trace("Motion sensor up");
                }
                catch (Exception ex)
                {
                    Logger?.Error($"Unable to create the BMI270 IMU: {ex.Message}");
                }
            }

            return _motionSensor;
        }

        private Bh1750? GetLightSensor()
        {
            if (_lightSensor == null)
            {

                try
                {
                    Logger?.Trace("Instantiating light sensor");
                    _lightSensor = new Bh1750(
                        i2cBus: I2cBus,
                        measuringMode: Bh1750.MeasuringModes.ContinuouslyHighResolutionMode, // the various modes take differing amounts of time.
                        lightTransmittance: 0.5, // lower this to increase sensitivity, for instance, if it's behind a semi opaque window
                        address: (byte)Bh1750.Addresses.Address_0x23);
                    Resolver.SensorService.RegisterSensor(_lightSensor);
                    Logger?.Trace("Light sensor up");
                }
                catch (Exception ex)
                {
                    Logger?.Error($"Unable to create the BH1750 Light Sensor: {ex.Message}");
                }
            }

            return _lightSensor;
        }

        private Bme688? GetEnvironmentalSensor()
        {
            if (_environmentalSensor == null)
            {
                try
                {
                    Logger?.Trace("Instantiating environmental sensor");
<<<<<<< HEAD
                    _environmentalSensor = new Bme688(I2cBus, (byte)Bme688.Addresses.Address_0x76);
                    Resolver.SensorService.RegisterSensor(_environmentalSensor);
=======
                    _environmentalSensor = new Bme688(I2cBus, (byte)Bme68x.Addresses.Address_0x76);
>>>>>>> 13b578a0
                    Logger?.Trace("Environmental sensor up");
                }
                catch (Exception ex)
                {
                    Logger?.Error($"Unable to create the BME688 Environmental Sensor: {ex.Message}");
                }
            }

            return _environmentalSensor;
        }

        /// <summary>
        /// Gets a ModbusRtuClient for the on-board RS485 connector
        /// </summary>
        /// <param name="baudRate"></param>
        /// <param name="dataBits"></param>
        /// <param name="parity"></param>
        /// <param name="stopBits"></param>
        public abstract ModbusRtuClient GetModbusRtuClient(int baudRate = 19200, int dataBits = 8, Parity parity = Parity.None, StopBits stopBits = StopBits.One);

        /// <summary>
        /// Gets the pin definitions for the Project Lab board
        /// </summary>
        public static (
            IPin A0,
            IPin A1,
            IPin A2,
            IPin D03,
            IPin D04,
            IPin D12,
            IPin D13
            ) Pins = (
            Resolver.Device.GetPin("A00"),
            Resolver.Device.GetPin("A01"),
            Resolver.Device.GetPin("A02"),
            Resolver.Device.GetPin("D03"),
            Resolver.Device.GetPin("D04"),
            Resolver.Device.GetPin("D12"),
            Resolver.Device.GetPin("D13")
            );
    }
}<|MERGE_RESOLUTION|>--- conflicted
+++ resolved
@@ -161,7 +161,6 @@
                 {
                     Logger?.Trace("Instantiating motion sensor");
                     _motionSensor = new Bmi270(I2cBus);
-                    Resolver.SensorService.RegisterSensor(_motionSensor);
                     Logger?.Trace("Motion sensor up");
                 }
                 catch (Exception ex)
@@ -186,7 +185,6 @@
                         measuringMode: Bh1750.MeasuringModes.ContinuouslyHighResolutionMode, // the various modes take differing amounts of time.
                         lightTransmittance: 0.5, // lower this to increase sensitivity, for instance, if it's behind a semi opaque window
                         address: (byte)Bh1750.Addresses.Address_0x23);
-                    Resolver.SensorService.RegisterSensor(_lightSensor);
                     Logger?.Trace("Light sensor up");
                 }
                 catch (Exception ex)
@@ -205,12 +203,7 @@
                 try
                 {
                     Logger?.Trace("Instantiating environmental sensor");
-<<<<<<< HEAD
-                    _environmentalSensor = new Bme688(I2cBus, (byte)Bme688.Addresses.Address_0x76);
-                    Resolver.SensorService.RegisterSensor(_environmentalSensor);
-=======
                     _environmentalSensor = new Bme688(I2cBus, (byte)Bme68x.Addresses.Address_0x76);
->>>>>>> 13b578a0
                     Logger?.Trace("Environmental sensor up");
                 }
                 catch (Exception ex)
