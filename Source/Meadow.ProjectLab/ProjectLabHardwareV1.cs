﻿using Meadow.Foundation.Audio;
using Meadow.Foundation.Displays;
using Meadow.Foundation.Graphics;
using Meadow.Foundation.Leds;
using Meadow.Foundation.Sensors.Buttons;
using Meadow.Hardware;
using Meadow.Modbus;
using Meadow.Peripherals.Leds;
using Meadow.Peripherals.Sensors.Buttons;
using Meadow.Units;
using System;
using System.Threading;

namespace Meadow.Devices;

/// <summary>
/// Represents Project Lab V1 hardware and exposes its peripherals
/// </summary>
public class ProjectLabHardwareV1 : ProjectLabHardwareBase
{
    private readonly IF7FeatherMeadowDevice _device;
    private IGraphicsDisplay? _display;
    private PiezoSpeaker? _speaker;

    private readonly string revision = "v1.x";

<<<<<<< HEAD
    /// <summary>
    /// Gets the ST7789 Display on the Project Lab board
    /// </summary>
    public override IGraphicsDisplay? Display { get; set; }

=======
>>>>>>> 377002e9
    /// <inheritdoc/>
    public override IButton? UpButton { get; }

    /// <inheritdoc/>
    public override IButton? DownButton { get; }

    /// <inheritdoc/>
    public override IButton? LeftButton { get; }

    /// <inheritdoc/>
    public override IButton? RightButton { get; }

    /// <inheritdoc/>
<<<<<<< HEAD
    public override PiezoSpeaker? Speaker { get; }
=======
    public override PiezoSpeaker? Speaker => GetSpeaker();
>>>>>>> 377002e9

    /// <inheritdoc/>
    public override RgbPwmLed? RgbLed { get; }

    internal ProjectLabHardwareV1(IF7FeatherMeadowDevice device, II2cBus i2cBus)
        : base(device)
    {
        _device = device;
        I2cBus = i2cBus;

        SpiBus = Resolver.Device.CreateSpiBus(
            device.Pins.SCK,
            device.Pins.COPI,
            device.Pins.CIPO,
            new Frequency(48000, Frequency.UnitType.Kilohertz));

        Logger?.Debug("SPI Bus instantiated");

        //---- led
        RgbLed = new RgbPwmLed(
            redPwmPin: device.Pins.OnboardLedRed,
            greenPwmPin: device.Pins.OnboardLedGreen,
            bluePwmPin: device.Pins.OnboardLedBlue,
            CommonType.CommonAnode);

        //---- buttons
        Logger?.Trace("Instantiating buttons");
        LeftButton = GetPushButton(device.Pins.D10);
        RightButton = GetPushButton(device.Pins.D05);
        UpButton = GetPushButton(device.Pins.D15);
        DownButton = GetPushButton(device.Pins.D02);
        Logger?.Trace("Buttons up");
    }

    /// <inheritdoc/>
    protected override IGraphicsDisplay? GetDefaultDisplay()
    {
        if (_display == null)
        {
            Logger?.Trace("Instantiating display");

            var chipSelectPort = DisplayHeader.Pins.CS.CreateDigitalOutputPort();
            var dcPort = DisplayHeader.Pins.DC.CreateDigitalOutputPort();
            var resetPort = DisplayHeader.Pins.RST.CreateDigitalOutputPort();
            Thread.Sleep(50);

            _display = new St7789(
                spiBus: SpiBus,
                chipSelectPort: chipSelectPort,
                dataCommandPort: dcPort,
                resetPort: resetPort,
                width: 240, height: 240,
                colorMode: ColorMode.Format16bppRgb565)
            {
                SpiBusMode = SpiClockConfiguration.Mode.Mode3,
                SpiBusSpeed = new Frequency(48000, Frequency.UnitType.Kilohertz)
            };
            ((St7789)Display).SetRotation(RotationType._270Degrees);

            Logger?.Trace("Display up");
        }

        return _display;
    }

    private PiezoSpeaker? GetSpeaker()
    {
        if (_speaker == null)
        {
            try
            {
                Logger?.Trace("Instantiating speaker");
                _speaker = new PiezoSpeaker(_device.Pins.D11);
                Logger?.Trace("Speaker up");
            }
            catch (Exception ex)
            {
                Resolver.Log.Error($"Unable to create the Piezo Speaker: {ex.Message}");
            }
        }

        return _speaker;
    }

    internal override MikroBusConnector CreateMikroBus1()
    {
        Logger?.Trace("Creating MikroBus1 connector");
        return new MikroBusConnector(
            "MikroBus1",
            new PinMapping
            {
                new PinMapping.PinAlias(MikroBusConnector.PinNames.AN, _device.Pins.A00),
                // no RST connected
                new PinMapping.PinAlias(MikroBusConnector.PinNames.CS, _device.Pins.D14),
                new PinMapping.PinAlias(MikroBusConnector.PinNames.SCK, _device.Pins.SCK),
                new PinMapping.PinAlias(MikroBusConnector.PinNames.CIPO, _device.Pins.CIPO),
                new PinMapping.PinAlias(MikroBusConnector.PinNames.COPI, _device.Pins.COPI),
                new PinMapping.PinAlias(MikroBusConnector.PinNames.PWM, _device.Pins.D04),
                new PinMapping.PinAlias(MikroBusConnector.PinNames.INT, _device.Pins.D03),
                new PinMapping.PinAlias(MikroBusConnector.PinNames.RX, _device.Pins.D12),
                new PinMapping.PinAlias(MikroBusConnector.PinNames.TX, _device.Pins.D13),
                new PinMapping.PinAlias(MikroBusConnector.PinNames.SCL, _device.Pins.I2C_SCL),
                new PinMapping.PinAlias(MikroBusConnector.PinNames.SDA, _device.Pins.I2C_SDA),
            },
            _device.PlatformOS.GetSerialPortName("com1"),
            new I2cBusMapping(_device, 1),
            new SpiBusMapping(_device, _device.Pins.SCK, _device.Pins.COPI, _device.Pins.CIPO)
            );
    }

    internal override MikroBusConnector CreateMikroBus2()
    {
        Logger?.Trace("Creating MikroBus2 connector");
        return new MikroBusConnector(
            "MikroBus2",
            new PinMapping
            {
                new PinMapping.PinAlias(MikroBusConnector.PinNames.AN, _device.Pins.A01),
                // no RST connected
                new PinMapping.PinAlias(MikroBusConnector.PinNames.CS, _device.Pins.A02),
                new PinMapping.PinAlias(MikroBusConnector.PinNames.SCK, _device.Pins.SCK),
                new PinMapping.PinAlias(MikroBusConnector.PinNames.CIPO, _device.Pins.CIPO),
                new PinMapping.PinAlias(MikroBusConnector.PinNames.COPI, _device.Pins.COPI),
                new PinMapping.PinAlias(MikroBusConnector.PinNames.PWM, _device.Pins.D03),
                new PinMapping.PinAlias(MikroBusConnector.PinNames.INT, _device.Pins.D04),
                new PinMapping.PinAlias(MikroBusConnector.PinNames.RX, _device.Pins.D12),
                new PinMapping.PinAlias(MikroBusConnector.PinNames.TX, _device.Pins.D13),
                new PinMapping.PinAlias(MikroBusConnector.PinNames.SCL, _device.Pins.I2C_SCL),
                new PinMapping.PinAlias(MikroBusConnector.PinNames.SDA, _device.Pins.I2C_SDA),
            },
            _device.PlatformOS.GetSerialPortName("com1"),
            new I2cBusMapping(_device, 1),
            new SpiBusMapping(_device, _device.Pins.SCK, _device.Pins.COPI, _device.Pins.CIPO)
            );
    }

    internal override GroveDigitalConnector CreateGroveAnalogConnector()
    {
        Logger?.Trace("Creating Grove analog connector");

        return new GroveDigitalConnector(
           "GroveAnalog",
            new PinMapping
            {
                new PinMapping.PinAlias(GroveDigitalConnector.PinNames.D0, _device.Pins.A01),
                new PinMapping.PinAlias(GroveDigitalConnector.PinNames.D1, _device.Pins.A02),
            });
    }

    internal override UartConnector CreateGroveUartConnector()
    {
        Logger?.Trace("Creating Grove UART connector");

        return new UartConnector(
           "GroveUart",
            new PinMapping
            {
                new PinMapping.PinAlias(UartConnector.PinNames.RX, _device.Pins.D13),
                new PinMapping.PinAlias(UartConnector.PinNames.TX, _device.Pins.D12),
            },
            _device.PlatformOS.GetSerialPortName("com1"));
    }

    internal override I2cConnector CreateQwiicConnector()
    {
        Logger?.Trace("Creating Qwiic I2C connector");

        return new I2cConnector(
           "Qwiic",
            new PinMapping
            {
                new PinMapping.PinAlias(I2cConnector.PinNames.SCL, _device.Pins.D08),
                new PinMapping.PinAlias(I2cConnector.PinNames.SDA, _device.Pins.D07),
            },
            new I2cBusMapping(_device, 1));
    }

    internal override IOTerminalConnector CreateIOTerminalConnector()
    {
        Logger?.Trace("Creating IO terminal connector");

        return new IOTerminalConnector(
           "IOTerminal",
            new PinMapping
            {
                new PinMapping.PinAlias(IOTerminalConnector.PinNames.A1, _device.Pins.A00),
                new PinMapping.PinAlias(IOTerminalConnector.PinNames.D2, _device.Pins.D03),
                new PinMapping.PinAlias(IOTerminalConnector.PinNames.D3, _device.Pins.D04),
            });
    }

    internal override DisplayConnector CreateDisplayConnector()
    {
        Logger?.Trace("Creating display connector");

        return new DisplayConnector(
           "Display",
            new PinMapping
            {
                new PinMapping.PinAlias(DisplayConnector.PinNames.CS, _device.Pins.A03),
                new PinMapping.PinAlias(DisplayConnector.PinNames.RST, _device.Pins.A05),
                new PinMapping.PinAlias(DisplayConnector.PinNames.DC, _device.Pins.A04),
                new PinMapping.PinAlias(DisplayConnector.PinNames.CLK, _device.Pins.SCK),
                new PinMapping.PinAlias(DisplayConnector.PinNames.COPI, _device.Pins.COPI),
            });
    }

    /// <inheritdoc/>
    public override string RevisionString => revision;

    private IButton GetPushButton(IPin pin)
    {
        if (pin.Supports<IDigitalChannelInfo>(c => c.InterruptCapable))
        {
            return new PushButton(pin, ResistorMode.InternalPullDown);
        }
        else
        {
            return new PollingPushButton(pin, ResistorMode.InternalPullDown);
        }
    }

    /// <inheritdoc/>
    public override ModbusRtuClient GetModbusRtuClient(int baudRate = 19200, int dataBits = 8, Parity parity = Parity.None, StopBits stopBits = StopBits.One)
    {
        if (Resolver.Device is F7FeatherBase device)
        {
            var portName = device.PlatformOS.GetSerialPortName("com4");
            var port = device.CreateSerialPort(portName, baudRate, dataBits, parity, stopBits);
            port.WriteTimeout = port.ReadTimeout = TimeSpan.FromSeconds(5);
            var serialEnable = device.CreateDigitalOutputPort(device.Pins.D09, false);
            return new ProjectLabModbusRtuClient(port, serialEnable);
        }

        throw new NotSupportedException();
    }
}<|MERGE_RESOLUTION|>--- conflicted
+++ resolved
@@ -1,289 +1,277 @@
-﻿using Meadow.Foundation.Audio;
-using Meadow.Foundation.Displays;
-using Meadow.Foundation.Graphics;
-using Meadow.Foundation.Leds;
-using Meadow.Foundation.Sensors.Buttons;
-using Meadow.Hardware;
-using Meadow.Modbus;
-using Meadow.Peripherals.Leds;
-using Meadow.Peripherals.Sensors.Buttons;
-using Meadow.Units;
-using System;
-using System.Threading;
-
-namespace Meadow.Devices;
-
-/// <summary>
-/// Represents Project Lab V1 hardware and exposes its peripherals
-/// </summary>
-public class ProjectLabHardwareV1 : ProjectLabHardwareBase
-{
-    private readonly IF7FeatherMeadowDevice _device;
-    private IGraphicsDisplay? _display;
-    private PiezoSpeaker? _speaker;
-
-    private readonly string revision = "v1.x";
-
-<<<<<<< HEAD
-    /// <summary>
-    /// Gets the ST7789 Display on the Project Lab board
-    /// </summary>
-    public override IGraphicsDisplay? Display { get; set; }
-
-=======
->>>>>>> 377002e9
-    /// <inheritdoc/>
-    public override IButton? UpButton { get; }
-
-    /// <inheritdoc/>
-    public override IButton? DownButton { get; }
-
-    /// <inheritdoc/>
-    public override IButton? LeftButton { get; }
-
-    /// <inheritdoc/>
-    public override IButton? RightButton { get; }
-
-    /// <inheritdoc/>
-<<<<<<< HEAD
-    public override PiezoSpeaker? Speaker { get; }
-=======
-    public override PiezoSpeaker? Speaker => GetSpeaker();
->>>>>>> 377002e9
-
-    /// <inheritdoc/>
-    public override RgbPwmLed? RgbLed { get; }
-
-    internal ProjectLabHardwareV1(IF7FeatherMeadowDevice device, II2cBus i2cBus)
-        : base(device)
-    {
-        _device = device;
-        I2cBus = i2cBus;
-
-        SpiBus = Resolver.Device.CreateSpiBus(
-            device.Pins.SCK,
-            device.Pins.COPI,
-            device.Pins.CIPO,
-            new Frequency(48000, Frequency.UnitType.Kilohertz));
-
-        Logger?.Debug("SPI Bus instantiated");
-
-        //---- led
-        RgbLed = new RgbPwmLed(
-            redPwmPin: device.Pins.OnboardLedRed,
-            greenPwmPin: device.Pins.OnboardLedGreen,
-            bluePwmPin: device.Pins.OnboardLedBlue,
-            CommonType.CommonAnode);
-
-        //---- buttons
-        Logger?.Trace("Instantiating buttons");
-        LeftButton = GetPushButton(device.Pins.D10);
-        RightButton = GetPushButton(device.Pins.D05);
-        UpButton = GetPushButton(device.Pins.D15);
-        DownButton = GetPushButton(device.Pins.D02);
-        Logger?.Trace("Buttons up");
-    }
-
-    /// <inheritdoc/>
-    protected override IGraphicsDisplay? GetDefaultDisplay()
-    {
-        if (_display == null)
-        {
-            Logger?.Trace("Instantiating display");
-
-            var chipSelectPort = DisplayHeader.Pins.CS.CreateDigitalOutputPort();
-            var dcPort = DisplayHeader.Pins.DC.CreateDigitalOutputPort();
-            var resetPort = DisplayHeader.Pins.RST.CreateDigitalOutputPort();
-            Thread.Sleep(50);
-
-            _display = new St7789(
-                spiBus: SpiBus,
-                chipSelectPort: chipSelectPort,
-                dataCommandPort: dcPort,
-                resetPort: resetPort,
-                width: 240, height: 240,
-                colorMode: ColorMode.Format16bppRgb565)
-            {
-                SpiBusMode = SpiClockConfiguration.Mode.Mode3,
-                SpiBusSpeed = new Frequency(48000, Frequency.UnitType.Kilohertz)
-            };
-            ((St7789)Display).SetRotation(RotationType._270Degrees);
-
-            Logger?.Trace("Display up");
-        }
-
-        return _display;
-    }
-
-    private PiezoSpeaker? GetSpeaker()
-    {
-        if (_speaker == null)
-        {
-            try
-            {
-                Logger?.Trace("Instantiating speaker");
-                _speaker = new PiezoSpeaker(_device.Pins.D11);
-                Logger?.Trace("Speaker up");
-            }
-            catch (Exception ex)
-            {
-                Resolver.Log.Error($"Unable to create the Piezo Speaker: {ex.Message}");
-            }
-        }
-
-        return _speaker;
-    }
-
-    internal override MikroBusConnector CreateMikroBus1()
-    {
-        Logger?.Trace("Creating MikroBus1 connector");
-        return new MikroBusConnector(
-            "MikroBus1",
-            new PinMapping
-            {
-                new PinMapping.PinAlias(MikroBusConnector.PinNames.AN, _device.Pins.A00),
-                // no RST connected
-                new PinMapping.PinAlias(MikroBusConnector.PinNames.CS, _device.Pins.D14),
-                new PinMapping.PinAlias(MikroBusConnector.PinNames.SCK, _device.Pins.SCK),
-                new PinMapping.PinAlias(MikroBusConnector.PinNames.CIPO, _device.Pins.CIPO),
-                new PinMapping.PinAlias(MikroBusConnector.PinNames.COPI, _device.Pins.COPI),
-                new PinMapping.PinAlias(MikroBusConnector.PinNames.PWM, _device.Pins.D04),
-                new PinMapping.PinAlias(MikroBusConnector.PinNames.INT, _device.Pins.D03),
-                new PinMapping.PinAlias(MikroBusConnector.PinNames.RX, _device.Pins.D12),
-                new PinMapping.PinAlias(MikroBusConnector.PinNames.TX, _device.Pins.D13),
-                new PinMapping.PinAlias(MikroBusConnector.PinNames.SCL, _device.Pins.I2C_SCL),
-                new PinMapping.PinAlias(MikroBusConnector.PinNames.SDA, _device.Pins.I2C_SDA),
-            },
-            _device.PlatformOS.GetSerialPortName("com1"),
-            new I2cBusMapping(_device, 1),
-            new SpiBusMapping(_device, _device.Pins.SCK, _device.Pins.COPI, _device.Pins.CIPO)
-            );
-    }
-
-    internal override MikroBusConnector CreateMikroBus2()
-    {
-        Logger?.Trace("Creating MikroBus2 connector");
-        return new MikroBusConnector(
-            "MikroBus2",
-            new PinMapping
-            {
-                new PinMapping.PinAlias(MikroBusConnector.PinNames.AN, _device.Pins.A01),
-                // no RST connected
-                new PinMapping.PinAlias(MikroBusConnector.PinNames.CS, _device.Pins.A02),
-                new PinMapping.PinAlias(MikroBusConnector.PinNames.SCK, _device.Pins.SCK),
-                new PinMapping.PinAlias(MikroBusConnector.PinNames.CIPO, _device.Pins.CIPO),
-                new PinMapping.PinAlias(MikroBusConnector.PinNames.COPI, _device.Pins.COPI),
-                new PinMapping.PinAlias(MikroBusConnector.PinNames.PWM, _device.Pins.D03),
-                new PinMapping.PinAlias(MikroBusConnector.PinNames.INT, _device.Pins.D04),
-                new PinMapping.PinAlias(MikroBusConnector.PinNames.RX, _device.Pins.D12),
-                new PinMapping.PinAlias(MikroBusConnector.PinNames.TX, _device.Pins.D13),
-                new PinMapping.PinAlias(MikroBusConnector.PinNames.SCL, _device.Pins.I2C_SCL),
-                new PinMapping.PinAlias(MikroBusConnector.PinNames.SDA, _device.Pins.I2C_SDA),
-            },
-            _device.PlatformOS.GetSerialPortName("com1"),
-            new I2cBusMapping(_device, 1),
-            new SpiBusMapping(_device, _device.Pins.SCK, _device.Pins.COPI, _device.Pins.CIPO)
-            );
-    }
-
-    internal override GroveDigitalConnector CreateGroveAnalogConnector()
-    {
-        Logger?.Trace("Creating Grove analog connector");
-
-        return new GroveDigitalConnector(
-           "GroveAnalog",
-            new PinMapping
-            {
-                new PinMapping.PinAlias(GroveDigitalConnector.PinNames.D0, _device.Pins.A01),
-                new PinMapping.PinAlias(GroveDigitalConnector.PinNames.D1, _device.Pins.A02),
-            });
-    }
-
-    internal override UartConnector CreateGroveUartConnector()
-    {
-        Logger?.Trace("Creating Grove UART connector");
-
-        return new UartConnector(
-           "GroveUart",
-            new PinMapping
-            {
-                new PinMapping.PinAlias(UartConnector.PinNames.RX, _device.Pins.D13),
-                new PinMapping.PinAlias(UartConnector.PinNames.TX, _device.Pins.D12),
-            },
-            _device.PlatformOS.GetSerialPortName("com1"));
-    }
-
-    internal override I2cConnector CreateQwiicConnector()
-    {
-        Logger?.Trace("Creating Qwiic I2C connector");
-
-        return new I2cConnector(
-           "Qwiic",
-            new PinMapping
-            {
-                new PinMapping.PinAlias(I2cConnector.PinNames.SCL, _device.Pins.D08),
-                new PinMapping.PinAlias(I2cConnector.PinNames.SDA, _device.Pins.D07),
-            },
-            new I2cBusMapping(_device, 1));
-    }
-
-    internal override IOTerminalConnector CreateIOTerminalConnector()
-    {
-        Logger?.Trace("Creating IO terminal connector");
-
-        return new IOTerminalConnector(
-           "IOTerminal",
-            new PinMapping
-            {
-                new PinMapping.PinAlias(IOTerminalConnector.PinNames.A1, _device.Pins.A00),
-                new PinMapping.PinAlias(IOTerminalConnector.PinNames.D2, _device.Pins.D03),
-                new PinMapping.PinAlias(IOTerminalConnector.PinNames.D3, _device.Pins.D04),
-            });
-    }
-
-    internal override DisplayConnector CreateDisplayConnector()
-    {
-        Logger?.Trace("Creating display connector");
-
-        return new DisplayConnector(
-           "Display",
-            new PinMapping
-            {
-                new PinMapping.PinAlias(DisplayConnector.PinNames.CS, _device.Pins.A03),
-                new PinMapping.PinAlias(DisplayConnector.PinNames.RST, _device.Pins.A05),
-                new PinMapping.PinAlias(DisplayConnector.PinNames.DC, _device.Pins.A04),
-                new PinMapping.PinAlias(DisplayConnector.PinNames.CLK, _device.Pins.SCK),
-                new PinMapping.PinAlias(DisplayConnector.PinNames.COPI, _device.Pins.COPI),
-            });
-    }
-
-    /// <inheritdoc/>
-    public override string RevisionString => revision;
-
-    private IButton GetPushButton(IPin pin)
-    {
-        if (pin.Supports<IDigitalChannelInfo>(c => c.InterruptCapable))
-        {
-            return new PushButton(pin, ResistorMode.InternalPullDown);
-        }
-        else
-        {
-            return new PollingPushButton(pin, ResistorMode.InternalPullDown);
-        }
-    }
-
-    /// <inheritdoc/>
-    public override ModbusRtuClient GetModbusRtuClient(int baudRate = 19200, int dataBits = 8, Parity parity = Parity.None, StopBits stopBits = StopBits.One)
-    {
-        if (Resolver.Device is F7FeatherBase device)
-        {
-            var portName = device.PlatformOS.GetSerialPortName("com4");
-            var port = device.CreateSerialPort(portName, baudRate, dataBits, parity, stopBits);
-            port.WriteTimeout = port.ReadTimeout = TimeSpan.FromSeconds(5);
-            var serialEnable = device.CreateDigitalOutputPort(device.Pins.D09, false);
-            return new ProjectLabModbusRtuClient(port, serialEnable);
-        }
-
-        throw new NotSupportedException();
-    }
+﻿using Meadow.Foundation.Audio;
+using Meadow.Foundation.Displays;
+using Meadow.Foundation.Graphics;
+using Meadow.Foundation.Leds;
+using Meadow.Foundation.Sensors.Buttons;
+using Meadow.Hardware;
+using Meadow.Modbus;
+using Meadow.Peripherals.Leds;
+using Meadow.Peripherals.Sensors.Buttons;
+using Meadow.Units;
+using System;
+using System.Threading;
+
+namespace Meadow.Devices;
+
+/// <summary>
+/// Represents Project Lab V1 hardware and exposes its peripherals
+/// </summary>
+public class ProjectLabHardwareV1 : ProjectLabHardwareBase
+{
+    private readonly IF7FeatherMeadowDevice _device;
+    private IGraphicsDisplay? _display;
+    private PiezoSpeaker? _speaker;
+
+    private readonly string revision = "v1.x";
+
+    /// <inheritdoc/>
+    public override IButton? UpButton { get; }
+
+    /// <inheritdoc/>
+    public override IButton? DownButton { get; }
+
+    /// <inheritdoc/>
+    public override IButton? LeftButton { get; }
+
+    /// <inheritdoc/>
+    public override IButton? RightButton { get; }
+
+    /// <inheritdoc/>
+    public override PiezoSpeaker? Speaker => GetSpeaker();
+
+    /// <inheritdoc/>
+    public override RgbPwmLed? RgbLed { get; }
+
+    internal ProjectLabHardwareV1(IF7FeatherMeadowDevice device, II2cBus i2cBus)
+        : base(device)
+    {
+        _device = device;
+        I2cBus = i2cBus;
+
+        SpiBus = Resolver.Device.CreateSpiBus(
+            device.Pins.SCK,
+            device.Pins.COPI,
+            device.Pins.CIPO,
+            new Frequency(48000, Frequency.UnitType.Kilohertz));
+
+        Logger?.Debug("SPI Bus instantiated");
+
+        //---- led
+        RgbLed = new RgbPwmLed(
+            redPwmPin: device.Pins.OnboardLedRed,
+            greenPwmPin: device.Pins.OnboardLedGreen,
+            bluePwmPin: device.Pins.OnboardLedBlue,
+            CommonType.CommonAnode);
+
+        //---- buttons
+        Logger?.Trace("Instantiating buttons");
+        LeftButton = GetPushButton(device.Pins.D10);
+        RightButton = GetPushButton(device.Pins.D05);
+        UpButton = GetPushButton(device.Pins.D15);
+        DownButton = GetPushButton(device.Pins.D02);
+        Logger?.Trace("Buttons up");
+    }
+
+    /// <inheritdoc/>
+    protected override IGraphicsDisplay? GetDefaultDisplay()
+    {
+        if (_display == null)
+        {
+            Logger?.Trace("Instantiating display");
+
+            var chipSelectPort = DisplayHeader.Pins.CS.CreateDigitalOutputPort();
+            var dcPort = DisplayHeader.Pins.DC.CreateDigitalOutputPort();
+            var resetPort = DisplayHeader.Pins.RST.CreateDigitalOutputPort();
+            Thread.Sleep(50);
+
+            _display = new St7789(
+                spiBus: SpiBus,
+                chipSelectPort: chipSelectPort,
+                dataCommandPort: dcPort,
+                resetPort: resetPort,
+                width: 240, height: 240,
+                colorMode: ColorMode.Format16bppRgb565)
+            {
+                SpiBusMode = SpiClockConfiguration.Mode.Mode3,
+                SpiBusSpeed = new Frequency(48000, Frequency.UnitType.Kilohertz)
+            };
+            ((St7789)Display).SetRotation(RotationType._270Degrees);
+
+            Logger?.Trace("Display up");
+        }
+
+        return _display;
+    }
+
+    private PiezoSpeaker? GetSpeaker()
+    {
+        if (_speaker == null)
+        {
+            try
+            {
+                Logger?.Trace("Instantiating speaker");
+                _speaker = new PiezoSpeaker(_device.Pins.D11);
+                Logger?.Trace("Speaker up");
+            }
+            catch (Exception ex)
+            {
+                Resolver.Log.Error($"Unable to create the Piezo Speaker: {ex.Message}");
+            }
+        }
+
+        return _speaker;
+    }
+
+    internal override MikroBusConnector CreateMikroBus1()
+    {
+        Logger?.Trace("Creating MikroBus1 connector");
+        return new MikroBusConnector(
+            "MikroBus1",
+            new PinMapping
+            {
+                new PinMapping.PinAlias(MikroBusConnector.PinNames.AN, _device.Pins.A00),
+                // no RST connected
+                new PinMapping.PinAlias(MikroBusConnector.PinNames.CS, _device.Pins.D14),
+                new PinMapping.PinAlias(MikroBusConnector.PinNames.SCK, _device.Pins.SCK),
+                new PinMapping.PinAlias(MikroBusConnector.PinNames.CIPO, _device.Pins.CIPO),
+                new PinMapping.PinAlias(MikroBusConnector.PinNames.COPI, _device.Pins.COPI),
+                new PinMapping.PinAlias(MikroBusConnector.PinNames.PWM, _device.Pins.D04),
+                new PinMapping.PinAlias(MikroBusConnector.PinNames.INT, _device.Pins.D03),
+                new PinMapping.PinAlias(MikroBusConnector.PinNames.RX, _device.Pins.D12),
+                new PinMapping.PinAlias(MikroBusConnector.PinNames.TX, _device.Pins.D13),
+                new PinMapping.PinAlias(MikroBusConnector.PinNames.SCL, _device.Pins.I2C_SCL),
+                new PinMapping.PinAlias(MikroBusConnector.PinNames.SDA, _device.Pins.I2C_SDA),
+            },
+            _device.PlatformOS.GetSerialPortName("com1"),
+            new I2cBusMapping(_device, 1),
+            new SpiBusMapping(_device, _device.Pins.SCK, _device.Pins.COPI, _device.Pins.CIPO)
+            );
+    }
+
+    internal override MikroBusConnector CreateMikroBus2()
+    {
+        Logger?.Trace("Creating MikroBus2 connector");
+        return new MikroBusConnector(
+            "MikroBus2",
+            new PinMapping
+            {
+                new PinMapping.PinAlias(MikroBusConnector.PinNames.AN, _device.Pins.A01),
+                // no RST connected
+                new PinMapping.PinAlias(MikroBusConnector.PinNames.CS, _device.Pins.A02),
+                new PinMapping.PinAlias(MikroBusConnector.PinNames.SCK, _device.Pins.SCK),
+                new PinMapping.PinAlias(MikroBusConnector.PinNames.CIPO, _device.Pins.CIPO),
+                new PinMapping.PinAlias(MikroBusConnector.PinNames.COPI, _device.Pins.COPI),
+                new PinMapping.PinAlias(MikroBusConnector.PinNames.PWM, _device.Pins.D03),
+                new PinMapping.PinAlias(MikroBusConnector.PinNames.INT, _device.Pins.D04),
+                new PinMapping.PinAlias(MikroBusConnector.PinNames.RX, _device.Pins.D12),
+                new PinMapping.PinAlias(MikroBusConnector.PinNames.TX, _device.Pins.D13),
+                new PinMapping.PinAlias(MikroBusConnector.PinNames.SCL, _device.Pins.I2C_SCL),
+                new PinMapping.PinAlias(MikroBusConnector.PinNames.SDA, _device.Pins.I2C_SDA),
+            },
+            _device.PlatformOS.GetSerialPortName("com1"),
+            new I2cBusMapping(_device, 1),
+            new SpiBusMapping(_device, _device.Pins.SCK, _device.Pins.COPI, _device.Pins.CIPO)
+            );
+    }
+
+    internal override GroveDigitalConnector CreateGroveAnalogConnector()
+    {
+        Logger?.Trace("Creating Grove analog connector");
+
+        return new GroveDigitalConnector(
+           "GroveAnalog",
+            new PinMapping
+            {
+                new PinMapping.PinAlias(GroveDigitalConnector.PinNames.D0, _device.Pins.A01),
+                new PinMapping.PinAlias(GroveDigitalConnector.PinNames.D1, _device.Pins.A02),
+            });
+    }
+
+    internal override UartConnector CreateGroveUartConnector()
+    {
+        Logger?.Trace("Creating Grove UART connector");
+
+        return new UartConnector(
+           "GroveUart",
+            new PinMapping
+            {
+                new PinMapping.PinAlias(UartConnector.PinNames.RX, _device.Pins.D13),
+                new PinMapping.PinAlias(UartConnector.PinNames.TX, _device.Pins.D12),
+            },
+            _device.PlatformOS.GetSerialPortName("com1"));
+    }
+
+    internal override I2cConnector CreateQwiicConnector()
+    {
+        Logger?.Trace("Creating Qwiic I2C connector");
+
+        return new I2cConnector(
+           "Qwiic",
+            new PinMapping
+            {
+                new PinMapping.PinAlias(I2cConnector.PinNames.SCL, _device.Pins.D08),
+                new PinMapping.PinAlias(I2cConnector.PinNames.SDA, _device.Pins.D07),
+            },
+            new I2cBusMapping(_device, 1));
+    }
+
+    internal override IOTerminalConnector CreateIOTerminalConnector()
+    {
+        Logger?.Trace("Creating IO terminal connector");
+
+        return new IOTerminalConnector(
+           "IOTerminal",
+            new PinMapping
+            {
+                new PinMapping.PinAlias(IOTerminalConnector.PinNames.A1, _device.Pins.A00),
+                new PinMapping.PinAlias(IOTerminalConnector.PinNames.D2, _device.Pins.D03),
+                new PinMapping.PinAlias(IOTerminalConnector.PinNames.D3, _device.Pins.D04),
+            });
+    }
+
+    internal override DisplayConnector CreateDisplayConnector()
+    {
+        Logger?.Trace("Creating display connector");
+
+        return new DisplayConnector(
+           "Display",
+            new PinMapping
+            {
+                new PinMapping.PinAlias(DisplayConnector.PinNames.CS, _device.Pins.A03),
+                new PinMapping.PinAlias(DisplayConnector.PinNames.RST, _device.Pins.A05),
+                new PinMapping.PinAlias(DisplayConnector.PinNames.DC, _device.Pins.A04),
+                new PinMapping.PinAlias(DisplayConnector.PinNames.CLK, _device.Pins.SCK),
+                new PinMapping.PinAlias(DisplayConnector.PinNames.COPI, _device.Pins.COPI),
+            });
+    }
+
+    /// <inheritdoc/>
+    public override string RevisionString => revision;
+
+    private IButton GetPushButton(IPin pin)
+    {
+        if (pin.Supports<IDigitalChannelInfo>(c => c.InterruptCapable))
+        {
+            return new PushButton(pin, ResistorMode.InternalPullDown);
+        }
+        else
+        {
+            return new PollingPushButton(pin, ResistorMode.InternalPullDown);
+        }
+    }
+
+    /// <inheritdoc/>
+    public override ModbusRtuClient GetModbusRtuClient(int baudRate = 19200, int dataBits = 8, Parity parity = Parity.None, StopBits stopBits = StopBits.One)
+    {
+        if (Resolver.Device is F7FeatherBase device)
+        {
+            var portName = device.PlatformOS.GetSerialPortName("com4");
+            var port = device.CreateSerialPort(portName, baudRate, dataBits, parity, stopBits);
+            port.WriteTimeout = port.ReadTimeout = TimeSpan.FromSeconds(5);
+            var serialEnable = device.CreateDigitalOutputPort(device.Pins.D09, false);
+            return new ProjectLabModbusRtuClient(port, serialEnable);
+        }
+
+        throw new NotSupportedException();
+    }
 }